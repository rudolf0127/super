--- conflicted
+++ resolved
@@ -256,13 +256,6 @@
         );
     }
 
-<<<<<<< HEAD
-=======
-    function _configureEthOfferItem(uint256 amt) internal {
-        _configureOfferItem(ItemType.NATIVE, address(0), 0, amt, amt);
-    }
-
->>>>>>> 5ae7808a
     function _configureEthOfferItem(uint256 startAmount, uint256 endAmount)
         internal
     {
